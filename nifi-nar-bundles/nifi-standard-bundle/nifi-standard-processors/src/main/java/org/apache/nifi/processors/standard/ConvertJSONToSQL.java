--- conflicted
+++ resolved
@@ -99,26 +99,16 @@
     static final AllowableValue IGNORE_UNMATCHED_FIELD = new AllowableValue("Ignore Unmatched Fields", "Ignore Unmatched Fields",
             "Any field in the JSON document that cannot be mapped to a column in the database is ignored");
     static final AllowableValue FAIL_UNMATCHED_FIELD = new AllowableValue("Fail", "Fail",
-<<<<<<< HEAD
-            "If the JSON document has any field that cannot be mapped to a column in the database, the FlowFile will be routed to the failure relationship");
-    static final AllowableValue IGNORE_UNMATCHED_COLUMN = new AllowableValue("Ignore Unmatched Columns", "Ignore Unmatched Columns",
-            "Any column in the database that does not have a field in the JSON document will be assumed to not be required.  No notification will be logged");
-    static final AllowableValue WARNING_UNMATCHED_COLUMN = new AllowableValue("Warning Unmatched Columns", "Warning Unmatched Columns",
-            "Any column in the database that does not have a field in the JSON document will be assumed to not be required.  A warning will be logged");
-    static final AllowableValue FAIL_UNMATCHED_COLUMN = new AllowableValue("Fail Unmatched Columns", "Fail Unmatched Columns",
-            "Any column in the database that does not have a field in the JSON document will fail the flow.  An error will be logged");
-=======
         "If the JSON document has any field that cannot be mapped to a column in the database, the FlowFile will be routed to the failure relationship");
     static final AllowableValue IGNORE_UNMATCHED_COLUMN = new AllowableValue("Ignore Unmatched Columns",
             "Ignore Unmatched Columns",
             "Any column in the database that does not have a field in the JSON document will be assumed to not be required.  No notification will be logged");
     static final AllowableValue WARNING_UNMATCHED_COLUMN = new AllowableValue("Warn on Unmatched Columns",
-            "Warning Unmatched Columns",
+            "Warn on Unmatched Columns",
             "Any column in the database that does not have a field in the JSON document will be assumed to not be required.  A warning will be logged");
     static final AllowableValue FAIL_UNMATCHED_COLUMN = new AllowableValue("Fail on Unmatched Columns",
             "Fail on Unmatched Columns",
             "A flow will fail if any column in the database that does not have a field in the JSON document.  An error will be logged");
->>>>>>> 01268002
 
     static final PropertyDescriptor CONNECTION_POOL = new PropertyDescriptor.Builder()
             .name("JDBC Connection Pool")
@@ -184,12 +174,6 @@
             .expressionLanguageSupported(true)
             .build();
 
-    static final PropertyDescriptor UNMATCHED_COLUMN_BEHAVIOR = new PropertyDescriptor.Builder()
-            .name("Unmatched Column Behavior")
-            .description("If an incoming JSON element does not have a field mapping for all of the database table's columns, this property specifies how to handle the situation")
-            .allowableValues(IGNORE_UNMATCHED_COLUMN, WARNING_UNMATCHED_COLUMN ,FAIL_UNMATCHED_COLUMN)
-            .defaultValue(FAIL_UNMATCHED_COLUMN.getValue())
-            .build();
 
     static final Relationship REL_ORIGINAL = new Relationship.Builder()
             .name("original")
@@ -395,32 +379,19 @@
     }
 
     private String generateInsert(final JsonNode rootNode, final Map<String, String> attributes, final String tableName,
-<<<<<<< HEAD
-                                  final TableSchema schema, final boolean translateFieldNames, final boolean ignoreUnmappedFields,
-                                  final boolean failUnmappedColumns, final boolean warningUnmappedColumns) {
-=======
         final TableSchema schema, final boolean translateFieldNames, final boolean ignoreUnmappedFields, final boolean failUnmappedColumns,
         final boolean warningUnmappedColumns) {
 
->>>>>>> 01268002
         final Set<String> normalizedFieldNames = getNormalizedColumnNames(rootNode, translateFieldNames);
         for (final String requiredColName : schema.getRequiredColumnNames()) {
             final String normalizedColName = normalizeColumnName(requiredColName, translateFieldNames);
             if (!normalizedFieldNames.contains(normalizedColName)) {
-<<<<<<< HEAD
-              if(failUnmappedColumns) {
-                    getLogger().error("JSON does not have a value for the Required column '" + requiredColName + "'");
-                    throw new ProcessException("JSON does not have a value for the Required column '" + requiredColName + "'");
-                } else if(warningUnmappedColumns) {
-                    getLogger().warn("JSON does not have a value for the Required column '" + requiredColName + "'");
-=======
                 String missingColMessage = "JSON does not have a value for the Required column '" + requiredColName + "'";
                 if (failUnmappedColumns) {
                     getLogger().error(missingColMessage);
                     throw new ProcessException(missingColMessage);
                 } else if (warningUnmappedColumns) {
                     getLogger().warn(missingColMessage);
->>>>>>> 01268002
                 }
             }
         }
@@ -482,13 +453,8 @@
     }
 
     private String generateUpdate(final JsonNode rootNode, final Map<String, String> attributes, final String tableName, final String updateKeys,
-<<<<<<< HEAD
-                                  final TableSchema schema, final boolean translateFieldNames, final boolean ignoreUnmappedFields,
-                                  final boolean failUnmappedColumns, final boolean warningUnmappedColumns) {
-=======
         final TableSchema schema, final boolean translateFieldNames, final boolean ignoreUnmappedFields, final boolean failUnmappedColumns,
         final boolean warningUnmappedColumns) {
->>>>>>> 01268002
 
         final Set<String> updateKeyNames;
         if (updateKeys == null) {
@@ -516,24 +482,14 @@
         for (final String uk : updateKeyNames) {
             final String normalizedUK = normalizeColumnName(uk, translateFieldNames);
             normalizedUpdateNames.add(normalizedUK);
-<<<<<<< HEAD
-            if(!normalizedFieldNames.contains(normalizedUK)) {
-              if(failUnmappedColumns) {
-                    getLogger().error("JSON does not have a value for the " + (updateKeys == null ? "Primary" : "Update") + "Key column '" + uk + "'");
-                    throw new ProcessException("JSON does not have a value for the " + (updateKeys == null ? "Primary" : "Update") + "Key column '" + uk + "'");
-                } else if(warningUnmappedColumns) {
-                    getLogger().warn("JSON does not have a value for the " + (updateKeys == null ? "Primary" : "Update") + "Key column '" + uk + "'");
-=======
 
             if (!normalizedFieldNames.contains(normalizedUK)) {
-                String missingColMessage = "JSON does not have a value for the "
-                        + (updateKeys == null ? "Primary" : "Update") + "Key column '" + uk + "'";
+                String missingColMessage = "JSON does not have a value for the " + (updateKeys == null ? "Primary" : "Update") + "Key column '" + uk + "'";
                 if (failUnmappedColumns) {
                     getLogger().error(missingColMessage);
                     throw new ProcessException(missingColMessage);
                 } else if (warningUnmappedColumns) {
                     getLogger().warn(missingColMessage);
->>>>>>> 01268002
                 }
             }
         }
